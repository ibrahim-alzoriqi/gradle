/*
 * Copyright 2018 the original author or authors.
 *
 * Licensed under the Apache License, Version 2.0 (the "License");
 * you may not use this file except in compliance with the License.
 * You may obtain a copy of the License at
 *
 *      http://www.apache.org/licenses/LICENSE-2.0
 *
 * Unless required by applicable law or agreed to in writing, software
 * distributed under the License is distributed on an "AS IS" BASIS,
 * WITHOUT WARRANTIES OR CONDITIONS OF ANY KIND, either express or implied.
 * See the License for the specific language governing permissions and
 * limitations under the License.
 */

package org.gradle.kotlin.dsl.execution

import org.gradle.kotlin.dsl.support.compilerMessageFor

import com.google.common.annotations.VisibleForTesting


@VisibleForTesting
object ProgramParser {

    fun parse(source: ProgramSource, kind: ProgramKind, target: ProgramTarget): Packaged<Program> = try {
        programFor(source, kind, target)
    } catch (unexpectedBlock: UnexpectedBlock) {
        handleUnexpectedBlock(unexpectedBlock, source.text, source.path)
    }

    private
<<<<<<< HEAD
    fun programFor(source: ProgramSource, kind: ProgramKind, target: ProgramTarget): Packaged<Program> {

        val topLevelBlockIds = topLevelBlockIdsFor(target)

        return lex(source.text, *topLevelBlockIds).map { (comments, topLevelBlocks) ->

            checkForSingleBlocksOf(topLevelBlockIds, topLevelBlocks)

            val sourceWithoutComments =
                source.map { it.erase(comments) }

            val buildscriptFragment =
                topLevelBlocks
                    .singleSectionOf(topLevelBlockIds[0])
                    ?.let { sourceWithoutComments.fragment(it) }

            val pluginsFragment =
                topLevelBlocks
                    .takeIf { (target == ProgramTarget.Project || target == ProgramTarget.Settings) && kind == ProgramKind.TopLevel }
                    ?.singleSectionOf("plugins")
                    ?.let { sourceWithoutComments.fragment(it) }

            val buildscript =
                buildscriptFragment?.takeIf { it.isNotBlank() }?.let(Program::Buildscript)

            val plugins =
                pluginsFragment?.takeIf { it.isNotBlank() }?.let(Program::Plugins)

            val stage1 =
                buildscript?.let { bs ->
                    plugins?.let { ps ->
                        Program.Stage1Sequence(bs, ps)
                    } ?: bs
                } ?: plugins

            val remainingSource =
                sourceWithoutComments.map {
                    it.erase(
                        listOfNotNull(
                            buildscriptFragment?.range,
                            pluginsFragment?.range))
                }

            val stage2 = remainingSource
                .takeIf { it.text.isNotBlank() }
                ?.let(Program::Script)

            stage1?.let { s1 ->
                stage2?.let { s2 ->
                    Program.Staged(s1, s2)
                } ?: s1
            } ?: stage2
            ?: Program.Empty
=======
    fun programFor(source: ProgramSource, kind: ProgramKind, target: ProgramTarget): Program {

        val topLevelBlockIds = TopLevelBlockId.topLevelBlockIdFor(target)

        val (comments, topLevelBlocks) = lex(source.text, *topLevelBlockIds)

        checkForSingleBlocksOf(topLevelBlockIds, topLevelBlocks)

        checkForTopLevelBlockOrder(topLevelBlocks)

        val sourceWithoutComments =
            source.map { it.erase(comments) }

        val buildscriptFragment =
            topLevelBlocks
                .singleSectionOf(TopLevelBlockId.buildscriptIdFor(target))
                ?.let { sourceWithoutComments.fragment(it) }

        val pluginManagementFragment =
            topLevelBlocks
                .singleSectionOf(TopLevelBlockId.pluginManagement)
                ?.let { sourceWithoutComments.fragment(it) }

        val pluginsFragment =
            topLevelBlocks
                .takeIf { topLevelBlockIds.contains(TopLevelBlockId.plugins) && kind == ProgramKind.TopLevel }
                ?.singleSectionOf(TopLevelBlockId.plugins)
                ?.let { sourceWithoutComments.fragment(it) }

        val buildscript =
            buildscriptFragment?.takeIf { it.isNotBlank() }?.let(Program::Buildscript)

        val pluginManagement =
            pluginManagementFragment?.takeIf { it.isNotBlank() }?.let(Program::PluginManagement)

        val plugins =
            pluginsFragment?.takeIf { it.isNotBlank() }?.let(Program::Plugins)

        val stage1Components =
            listOfNotNull<Program.Stage1>(pluginManagement, buildscript, plugins)

        val stage1 = when {
            stage1Components.isEmpty() -> null
            stage1Components.size == 1 -> stage1Components.first()
            else -> Program.Stage1Sequence(pluginManagement, buildscript, plugins)
        }

        val remainingSource =
            sourceWithoutComments.map {
                it.erase(
                    listOfNotNull(
                        buildscriptFragment?.range,
                        pluginManagementFragment?.range,
                        pluginsFragment?.range
                    )
                )
            }

        val stage2 = remainingSource
            .takeIf { it.text.isNotBlank() }
            ?.let(Program::Script)

        stage1?.let { s1 ->
            return stage2?.let { s2 ->
                Program.Staged(s1, s2)
            } ?: s1
>>>>>>> 5c0acd21
        }
    }

    private
    fun topLevelBlockIdsFor(target: ProgramTarget): Array<String> = when (target) {
        ProgramTarget.Project -> arrayOf("buildscript", "plugins")
        ProgramTarget.Settings -> arrayOf("buildscript", "pluginManagement", "plugins")
        ProgramTarget.Gradle -> arrayOf("initscript")
    }

    private
    fun checkForSingleBlocksOf(
        topLevelBlockIds: Array<TopLevelBlockId>,
        topLevelBlocks: List<TopLevelBlock>
    ) {
        topLevelBlockIds.forEach { id ->
            topLevelBlocks
                .filter { it.identifier === id }
                .singleBlockSectionOrNull()
        }
    }

    private
    fun ProgramSourceFragment.isNotBlank() =
        source.text.subSequence(section.block.first + 1, section.block.last).isNotBlank()
}


internal
fun checkForTopLevelBlockOrder(
    topLevelBlocks: List<TopLevelBlock>
) {
    val pluginManagementBlock = topLevelBlocks.find { it.identifier == TopLevelBlockId.pluginManagement } ?: return
    val firstTopLevelBlock = topLevelBlocks.first()
    if (firstTopLevelBlock.identifier != TopLevelBlockId.pluginManagement) {
        throw UnexpectedBlockOrder(firstTopLevelBlock.identifier, firstTopLevelBlock.range, pluginManagementBlock.identifier)
    }
}


private
fun List<TopLevelBlock>.singleSectionOf(topLevelBlockId: TopLevelBlockId) =
    singleOrNull { it.identifier == topLevelBlockId }?.section


private
fun handleUnexpectedBlock(unexpectedBlock: UnexpectedBlock, script: String, scriptPath: String): Nothing {
    val (line, column) = script.lineAndColumnFromRange(unexpectedBlock.location)
    val message = compilerMessageFor(scriptPath, line, column, unexpectedBlock.message!!)
    throw IllegalStateException(message, unexpectedBlock)
}<|MERGE_RESOLUTION|>--- conflicted
+++ resolved
@@ -31,49 +31,63 @@
     }
 
     private
-<<<<<<< HEAD
     fun programFor(source: ProgramSource, kind: ProgramKind, target: ProgramTarget): Packaged<Program> {
 
-        val topLevelBlockIds = topLevelBlockIdsFor(target)
+        val topLevelBlockIds = TopLevelBlockId.topLevelBlockIdFor(target)
 
         return lex(source.text, *topLevelBlockIds).map { (comments, topLevelBlocks) ->
 
             checkForSingleBlocksOf(topLevelBlockIds, topLevelBlocks)
+
+            checkForTopLevelBlockOrder(topLevelBlocks)
 
             val sourceWithoutComments =
                 source.map { it.erase(comments) }
 
             val buildscriptFragment =
                 topLevelBlocks
-                    .singleSectionOf(topLevelBlockIds[0])
+                    .singleSectionOf(TopLevelBlockId.buildscriptIdFor(target))
+                ?.let { sourceWithoutComments.fragment(it) }
+
+        val pluginManagementFragment =
+            topLevelBlocks
+                .singleSectionOf(TopLevelBlockId.pluginManagement)
                     ?.let { sourceWithoutComments.fragment(it) }
 
-            val pluginsFragment =
-                topLevelBlocks
-                    .takeIf { (target == ProgramTarget.Project || target == ProgramTarget.Settings) && kind == ProgramKind.TopLevel }
-                    ?.singleSectionOf("plugins")
-                    ?.let { sourceWithoutComments.fragment(it) }
+        val pluginsFragment =
+            topLevelBlocks
+                .takeIf { topLevelBlockIds.contains(TopLevelBlockId.plugins) && kind == ProgramKind.TopLevel }
+                ?.singleSectionOf(TopLevelBlockId.plugins)
+                ?.let { sourceWithoutComments.fragment(it) }
 
             val buildscript =
                 buildscriptFragment?.takeIf { it.isNotBlank() }?.let(Program::Buildscript)
 
+            val pluginManagement =
+            pluginManagementFragment?.takeIf { it.isNotBlank() }?.let(Program::PluginManagement)
+
             val plugins =
                 pluginsFragment?.takeIf { it.isNotBlank() }?.let(Program::Plugins)
 
-            val stage1 =
-                buildscript?.let { bs ->
-                    plugins?.let { ps ->
-                        Program.Stage1Sequence(bs, ps)
-                    } ?: bs
-                } ?: plugins
+            val stage1Components =
+                listOfNotNull<Program.Stage1>(pluginManagement, buildscript,
+                    plugins)
+                        val stage1 = when {
+                    stage1Components.isEmpty() -> null
+                stage1Components.size == 1 -> stage1Components.first()
+            else -> Program.Stage1Sequence(pluginManagement, buildscript, plugins)
+        }
 
             val remainingSource =
                 sourceWithoutComments.map {
                     it.erase(
                         listOfNotNull(
                             buildscriptFragment?.range,
-                            pluginsFragment?.range))
-                }
+                            pluginManagementFragment?.range,
+                        pluginsFragment?.range
+                )
+                )
+            }
 
             val stage2 = remainingSource
                 .takeIf { it.text.isNotBlank() }
@@ -85,74 +99,6 @@
                 } ?: s1
             } ?: stage2
             ?: Program.Empty
-=======
-    fun programFor(source: ProgramSource, kind: ProgramKind, target: ProgramTarget): Program {
-
-        val topLevelBlockIds = TopLevelBlockId.topLevelBlockIdFor(target)
-
-        val (comments, topLevelBlocks) = lex(source.text, *topLevelBlockIds)
-
-        checkForSingleBlocksOf(topLevelBlockIds, topLevelBlocks)
-
-        checkForTopLevelBlockOrder(topLevelBlocks)
-
-        val sourceWithoutComments =
-            source.map { it.erase(comments) }
-
-        val buildscriptFragment =
-            topLevelBlocks
-                .singleSectionOf(TopLevelBlockId.buildscriptIdFor(target))
-                ?.let { sourceWithoutComments.fragment(it) }
-
-        val pluginManagementFragment =
-            topLevelBlocks
-                .singleSectionOf(TopLevelBlockId.pluginManagement)
-                ?.let { sourceWithoutComments.fragment(it) }
-
-        val pluginsFragment =
-            topLevelBlocks
-                .takeIf { topLevelBlockIds.contains(TopLevelBlockId.plugins) && kind == ProgramKind.TopLevel }
-                ?.singleSectionOf(TopLevelBlockId.plugins)
-                ?.let { sourceWithoutComments.fragment(it) }
-
-        val buildscript =
-            buildscriptFragment?.takeIf { it.isNotBlank() }?.let(Program::Buildscript)
-
-        val pluginManagement =
-            pluginManagementFragment?.takeIf { it.isNotBlank() }?.let(Program::PluginManagement)
-
-        val plugins =
-            pluginsFragment?.takeIf { it.isNotBlank() }?.let(Program::Plugins)
-
-        val stage1Components =
-            listOfNotNull<Program.Stage1>(pluginManagement, buildscript, plugins)
-
-        val stage1 = when {
-            stage1Components.isEmpty() -> null
-            stage1Components.size == 1 -> stage1Components.first()
-            else -> Program.Stage1Sequence(pluginManagement, buildscript, plugins)
-        }
-
-        val remainingSource =
-            sourceWithoutComments.map {
-                it.erase(
-                    listOfNotNull(
-                        buildscriptFragment?.range,
-                        pluginManagementFragment?.range,
-                        pluginsFragment?.range
-                    )
-                )
-            }
-
-        val stage2 = remainingSource
-            .takeIf { it.text.isNotBlank() }
-            ?.let(Program::Script)
-
-        stage1?.let { s1 ->
-            return stage2?.let { s2 ->
-                Program.Staged(s1, s2)
-            } ?: s1
->>>>>>> 5c0acd21
         }
     }
 
