--- conflicted
+++ resolved
@@ -81,13 +81,8 @@
 
     private static final String[] GRADLE_BUILD_TEST_ARGS = [
         "-PbuildTimestamp=" + newTimestamp(),
-<<<<<<< HEAD
+        "-PbuildSrcCheck=false", // TODO:instant-execution remove once fixed
         "--dependency-verification=off" // TODO:instant-execution remove once handled
-=======
-        "-PbuildSrcCheck=false", // TODO:instant-execution remove once fixed
-        "--dependency-verification=off", // TODO:instant-execution remove once handled
-        "-Dorg.gradle.unsafe.kotlin-eap=true" // TODO:instant-execution kotlin 1.3.61 doesn't support instant execution
->>>>>>> 87540e2f
     ]
 
     private static String newTimestamp() {
