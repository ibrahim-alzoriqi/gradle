--- conflicted
+++ resolved
@@ -96,19 +96,17 @@
 From now on Gradle uses these workarounds every time it removes file hierarchies.
 The two most important cases that are now covered are cleaning stale output files of a task, and removing previous outputs before loading fresh ones from the build cache.
 
-<<<<<<< HEAD
+## Features for plugin authors
+
+### File and directory property methods
+
+TBD - Added `fileValue()` and `fileProvider()` methods.
+
 ## Improving integrity of builds
 
 Gradle will now warn when resolving dependencies, text resources and script plugins with the insecure HTTP protocol.
 
 TBD
-=======
-## Features for plugin authors
-
-### File and directory property methods
-
-TBD - Added `fileValue()` and `fileProvider()` methods.
->>>>>>> b4c09637
 
 ## Promoted features
 Promoted features are features that were incubating in previous versions of Gradle but are now supported and subject to backwards compatibility.
